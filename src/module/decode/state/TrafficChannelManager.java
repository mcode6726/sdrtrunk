--- conflicted
+++ resolved
@@ -95,22 +95,13 @@
 	{
 		for( Channel trafficChannel: mTrafficChannelPool )
 		{
-<<<<<<< HEAD
-			trafficChannel.setEnabled( false );
-			trafficChannel.dispose();
-		}
-		
+			mChannelModel.broadcast( new ChannelEvent( trafficChannel, Event.REQUEST_DISABLE ) );
+		}
+
 		mTrafficChannelPool.clear();
 		
-=======
-			mChannelModel.broadcast( new ChannelEvent( trafficChannel, Event.REQUEST_DISABLE ) );
-		}
-
-		mTrafficChannelPool.clear();
-		
 		mTrafficChannelsInUse.clear();
 		
->>>>>>> 64fee2c7
 		mCallEventListener = null;
 		mDecodeConfiguration = null;
 		mPreviousDoNotMonitorCallEvent = null;
