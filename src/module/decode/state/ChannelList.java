--- conflicted
+++ resolved
@@ -30,15 +30,11 @@
 import javax.swing.JSeparator;
 
 import net.miginfocom.swing.MigLayout;
-
-import org.slf4j.Logger;
-import org.slf4j.LoggerFactory;
-
-import audio.AudioPanel;
 import settings.ColorSetting.ColorSettingName;
 import settings.ColorSettingMenuItem;
 import settings.ColorSettingResetMenuItem;
 import settings.SettingsManager;
+import audio.AudioPanel;
 import controller.channel.Channel;
 import controller.channel.ChannelEvent;
 import controller.channel.ChannelEvent.Event;
@@ -53,15 +49,7 @@
 {
     private static final long serialVersionUID = 1L;
 
-	private final static Logger mLog = LoggerFactory.getLogger( ChannelList.class );
-
-<<<<<<< HEAD
-    private Map<Channel,ChannelCollectionPanel> mDisplayedPanels = 
-    			new ConcurrentHashMap<Channel,ChannelCollectionPanel>();
-=======
-    private Map<Channel,ChannelPanel> mDisplayedPanels = 
-    		new ConcurrentHashMap<Channel,ChannelPanel>();
->>>>>>> 64fee2c7
+    private Map<Channel,ChannelPanel> mDisplayedPanels = new ConcurrentHashMap<>();
 
     private ChannelModel mChannelModel;
     private ChannelProcessingManager mChannelProcessingManager;
